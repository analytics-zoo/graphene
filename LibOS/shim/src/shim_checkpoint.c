/* SPDX-License-Identifier: LGPL-3.0-or-later */
/* Copyright (C) 2014 Stony Brook University */

/*
 * This file contains implementation of checkpoint and restore.
 */

#include "shim_checkpoint.h"

#include <asm/fcntl.h>
#include <asm/mman.h>
#include <stdarg.h>
#include <stdint.h>

#include "list.h"
#include "pal.h"
#include "pal_error.h"
#include "shim_fs.h"
#include "shim_handle.h"
#include "shim_internal.h"
#include "shim_ipc.h"
#include "shim_lock.h"
#include "shim_process.h"
#include "shim_thread.h"
#include "shim_utils.h"
#include "shim_vma.h"

#define CP_MMAP_FLAGS    (MAP_PRIVATE | MAP_ANONYMOUS | VMA_INTERNAL)
#define CP_MAP_ENTRY_NUM 64
#define CP_HASH_SIZE     256

DEFINE_LIST(cp_map_entry);
struct cp_map_entry {
    LIST_TYPE(cp_map_entry) hlist;
    struct shim_cp_map_entry entry;
};

DEFINE_LISTP(cp_map_entry);
struct cp_map {
    struct cp_map_buffer {
        struct cp_map_buffer* next;
        size_t num;
        size_t cnt;
        struct cp_map_entry entries[0];
    }* buffers;
    LISTP_TYPE(cp_map_entry) head[CP_HASH_SIZE];
};

static struct cp_map_buffer* extend_cp_map(struct cp_map* map) {
    struct cp_map_buffer* buffer = malloc(sizeof(struct cp_map_buffer) +
                                          sizeof(struct cp_map_entry) * CP_MAP_ENTRY_NUM);
    if (!buffer)
        return NULL;

    buffer->next = map->buffers;
    buffer->num  = CP_MAP_ENTRY_NUM;
    buffer->cnt  = 0;
    map->buffers = buffer;
    return buffer;
}

void* create_cp_map(void) {
    struct cp_map* map = malloc(sizeof(*map));
    if (!map)
        return NULL;

    memset(map, 0, sizeof(*map));

    struct cp_map_buffer* buffer = extend_cp_map(map);
    if (!buffer) {
        free(map);
        return NULL;
    }

    return (void*)map;
}

void destroy_cp_map(void* _map) {
    struct cp_map* map = (struct cp_map*)_map;

    struct cp_map_buffer* buffer = map->buffers;
    while (buffer) {
        struct cp_map_buffer* next = buffer->next;
        free(buffer);
        buffer = next;
    }

    free(map);
}

struct shim_cp_map_entry* get_cp_map_entry(void* _map, void* addr, bool create) {
    struct cp_map* map = (struct cp_map*)_map;

    struct shim_cp_map_entry* e = NULL;

    /* check if object at this addr was already added to the checkpoint */
    uint64_t hash = hash64((uint64_t)addr) % CP_HASH_SIZE;
    LISTP_TYPE(cp_map_entry)* head = &map->head[hash];

    struct cp_map_entry* tmp;
    LISTP_FOR_EACH_ENTRY(tmp, head, hlist)
        if (tmp->entry.addr == addr)
            e = &tmp->entry;

    if (e)
        return e;

    /* object at this addr wasn't yet added to the checkpoint */
    if (!create)
        return NULL;

    struct cp_map_buffer* buffer = map->buffers;

    if (buffer->cnt == buffer->num) {
        buffer = extend_cp_map(map);
        if (!buffer)
            return NULL;
    }

    struct cp_map_entry* new = &buffer->entries[buffer->cnt++];
    INIT_LIST_HEAD(new, hlist);
    LISTP_ADD(new, head, hlist);

    new->entry.addr = addr;
    new->entry.off  = 0;
    return &new->entry;
}

BEGIN_CP_FUNC(memory) {
    struct shim_mem_entry* entry = (void*)(base + ADD_CP_OFFSET(sizeof(*entry)));

    entry->addr = obj;
    entry->size = size;
    entry->prot = PAL_PROT_READ | PAL_PROT_WRITE;
    entry->next = store->first_mem_entry;

    store->first_mem_entry = entry;
    store->mem_entries_cnt++;

    if (objp)
        *objp = entry;
}
END_CP_FUNC_NO_RS(memory)

BEGIN_CP_FUNC(palhdl) {
    __UNUSED(size);
    size_t off = ADD_CP_OFFSET(sizeof(struct shim_palhdl_entry));
    struct shim_palhdl_entry* entry = (void*)(base + off);

    entry->handle  = (PAL_HANDLE)obj;
    entry->uri     = NULL;
    entry->phandle = NULL;
    entry->prev    = store->last_palhdl_entry;

    store->last_palhdl_entry = entry;
    store->palhdl_entries_cnt++;

    ADD_CP_FUNC_ENTRY(off);
    if (objp)
        *objp = entry;
}
END_CP_FUNC_NO_RS(palhdl)

BEGIN_CP_FUNC(migratable) {
    __UNUSED(obj);
    __UNUSED(size);
    __UNUSED(objp);

    size_t len = &__migratable_end - &__migratable[0];
    size_t off = ADD_CP_OFFSET(len);
    memcpy((char*)base + off, &__migratable[0], len);
    ADD_CP_FUNC_ENTRY(off);
}
END_CP_FUNC(migratable)

BEGIN_RS_FUNC(migratable) {
    __UNUSED(offset);
    __UNUSED(rebase);

    const char* data = (char*)base + GET_CP_FUNC_ENTRY();
    memcpy(&__migratable[0], data, &__migratable_end - &__migratable[0]);
}
END_RS_FUNC(migratable)

BEGIN_CP_FUNC(qstr) {
    __UNUSED(size);
    __UNUSED(objp);

    struct shim_qstr* qstr = (struct shim_qstr*)obj;

    /* qstr is always embedded as sub-object in other objects so it is automatically checkpointed as
     * part of other checkpoint routines. However, its oflow string resides in some other memory
     * region and must be checkpointed and restored explicitly. Copy oflow string inside checkpoint
     * right before qstr cp entry. */
    if (qstr->oflow) {
        struct shim_str* str = (struct shim_str*)(base + ADD_CP_OFFSET(qstr->len + 1));
        memcpy(str, qstr->oflow, qstr->len + 1);
        ADD_CP_FUNC_ENTRY((uintptr_t)qstr - base);
    }
}
END_CP_FUNC(qstr)

BEGIN_RS_FUNC(qstr) {
    __UNUSED(offset);
    __UNUSED(rebase);

    /* If we are here, qstr has oflow string. We know that oflow string is right before this qstr cp
     * entry (aligned to 8B). Calculate oflow string's base and update qstr to point to it. */
    struct shim_qstr* qstr = (struct shim_qstr*)(base + GET_CP_FUNC_ENTRY());
    size_t size = qstr->len + 1;
    size = ALIGN_UP(size, sizeof(uintptr_t));
    qstr->oflow = (void*)entry - size;
}
END_RS_FUNC(qstr)

static int read_exact(PAL_HANDLE handle, void* buf, size_t size) {
    size_t bytes = 0;

    while (bytes < size) {
<<<<<<< HEAD
        PAL_NUM x = DkStreamRead(handle, 0, size - bytes, (char*)buf + bytes, NULL, 0);
        if (x == PAL_STREAM_ERROR) {
               int err;//= PAL_ERRNO();
                err = PAL_NATIVE_ERRNO();
                debug("@@@@@@read_exact err = %d, handle = %p, buf = %p, size = %lu, bytes = %lu\n", err, handle, buf, size, bytes);
                err = -convert_pal_errno(err);
            if (err == EINTR || err == EAGAIN || err == EWOULDBLOCK) {
                continue;
            }
	    debug("@@@@@@read_exact return %d\n", -err);
            return -err;
=======
        PAL_NUM x = size - bytes;
        int ret = DkStreamRead(handle, 0, &x, (char*)buf + bytes, NULL, 0);
        if (ret < 0) {
            if (ret == -PAL_ERROR_INTERRUPTED || ret == -PAL_ERROR_TRYAGAIN) {
                continue;
            }
            return pal_to_unix_errno(ret);
        } else if (x == 0) {
            return -ENODATA;
>>>>>>> da0bd958
        }

        bytes += x;
    }

    return 0;
}

static int write_exact(PAL_HANDLE handle, void* buf, size_t size) {
    size_t bytes = 0;

    while (bytes < size) {
<<<<<<< HEAD
        PAL_NUM x = DkStreamWrite(handle, 0, size - bytes, (char*)buf + bytes, NULL);
        if (x == PAL_STREAM_ERROR) {
               int err;//= PAL_ERRNO();
                err = PAL_NATIVE_ERRNO();
                debug("@@@@@@write_exact err = %d, handle = %p, buf = %p, size = %lu, bytes = %lu\n", err, handle, buf, size, bytes);
                err = -convert_pal_errno(err);
            if (err == EINTR || err == EAGAIN || err == EWOULDBLOCK) {
                continue;
            }
	    debug("@@@@@@write_exact return %d\n", -err);
            return -err;
=======
        size_t x = size - bytes;
        int ret = DkStreamWrite(handle, 0, &x, (char*)buf + bytes, NULL);
        if (ret < 0) {
            if (ret == -PAL_ERROR_INTERRUPTED || ret == -PAL_ERROR_TRYAGAIN) {
                continue;
            }
            return pal_to_unix_errno(ret);
        } else if (x == 0) {
            return -EINVAL;
>>>>>>> da0bd958
        }

        bytes += x;
    }

    return 0;
}

static int send_memory_on_stream(PAL_HANDLE stream, struct shim_cp_store* store) {
    int ret = 0;

    struct shim_mem_entry* entry = store->first_mem_entry;
    while (entry) {
        size_t mem_size = entry->size;
        void* mem_addr  = entry->addr;
        int mem_prot    = entry->prot;

        if (!(mem_prot & PAL_PROT_READ) && mem_size > 0) {
            /* make the area readable */
            ret = DkVirtualMemoryProtect(mem_addr, mem_size, mem_prot | PAL_PROT_READ);
            if (ret < 0) {
                return pal_to_unix_errno(ret);
            }
        }

        ret = write_exact(stream, mem_addr, mem_size);

        if (!(mem_prot & PAL_PROT_READ) && mem_size > 0) {
            /* the area was made readable above; revert to original permissions */
            int ret2 = DkVirtualMemoryProtect(mem_addr, mem_size, mem_prot);
            if (ret2 < 0 && !ret) {
                ret = pal_to_unix_errno(ret2);
            }
        }

        if (ret < 0) {
            return ret;
        }

        entry = entry->next;
    }

    return 0;
}

static int send_checkpoint_on_stream(PAL_HANDLE stream, struct shim_cp_store* store) {
    /* first send non-memory entries found at [store->base, store->base + store->offset) */
    int ret = write_exact(stream, (void*)store->base, store->offset);
    if (ret < 0) {
        return ret;
    }

    return send_memory_on_stream(stream, store);
}

static int send_handles_on_stream(PAL_HANDLE stream, struct shim_cp_store* store) {
    int ret;

    size_t entries_cnt = store->palhdl_entries_cnt;
    if (!entries_cnt)
        return 0;

    struct shim_palhdl_entry** entries = malloc(sizeof(*entries) * entries_cnt);
    if (!entries)
        return -ENOMEM;

    /* PAL-handle entries were added in reverse order, let's first populate them */
    struct shim_palhdl_entry* entry = store->last_palhdl_entry;
    for (size_t i = entries_cnt; i > 0; i--) {
        assert(entry);
        entries[i - 1] = entry;
        entry = entry->prev;
    }
    assert(!entry);

    /* now we can traverse PAL-handle entries in correct order and send them one by one */
    for (size_t i = 0; i < entries_cnt; i++) {
        /* we need to abort migration if DkSendHandle() returned error, otherwise app may fail */
        ret = DkSendHandle(stream, entries[i]->handle);
        if (ret < 0) {
            ret = pal_to_unix_errno(ret);
            goto out;
        }
    }

    ret = 0;
out:
    free(entries);
    return ret;
}

static int receive_memory_on_stream(PAL_HANDLE handle, struct checkpoint_hdr* hdr, uintptr_t base) {
    ssize_t rebase = base - (uintptr_t)hdr->addr;

    if (hdr->mem_entries_cnt) {
        struct shim_mem_entry* entry = (struct shim_mem_entry*)(base + hdr->mem_offset);

        for (; entry; entry = entry->next) {
            CP_REBASE(entry->next);

            log_debug("memory entry [%p]: %p-%p\n", entry, entry->addr, entry->addr + entry->size);

            PAL_PTR addr = ALLOC_ALIGN_DOWN_PTR(entry->addr);
            PAL_NUM size = (char*)ALLOC_ALIGN_UP_PTR(entry->addr + entry->size) - (char*)addr;
            PAL_FLG prot = entry->prot;

            int ret = DkVirtualMemoryAlloc(&addr, size, 0, prot | PAL_PROT_WRITE);
            if (ret < 0) {
                log_error("failed allocating %p-%p\n", addr, addr + size);
                return pal_to_unix_errno(ret);
            }

            ret = read_exact(handle, entry->addr, entry->size);
            if (ret < 0) {
                return ret;
            }

            if (!(prot & PAL_PROT_WRITE)) {
                ret = DkVirtualMemoryProtect(addr, size, prot);
                if (ret < 0) {
                    log_error("failed protecting %p-%p\n", addr, addr + size);
                    return pal_to_unix_errno(ret);
                }
            }
        }
    }

    return 0;
}

static int restore_checkpoint(struct checkpoint_hdr* hdr, uintptr_t base) {
    size_t cpoffset = hdr->offset;
    size_t* offset  = &cpoffset;

    log_debug("restoring checkpoint at 0x%08lx rebased from %p\n", base, hdr->addr);

    struct shim_cp_entry* cpent = NEXT_CP_ENTRY();
    ssize_t rebase = base - (uintptr_t)hdr->addr;

    while (cpent) {
        if (cpent->cp_type < CP_FUNC_BASE) {
            cpent = NEXT_CP_ENTRY();
            continue;
        }

        rs_func rs = __rs_func[cpent->cp_type - CP_FUNC_BASE];
        int ret = (*rs)(cpent, base, offset, rebase);
        if (ret < 0) {
            log_error("failed restoring checkpoint at %s (%d)\n", CP_FUNC_NAME(cpent->cp_type),
                      ret);
            return ret;
        }
        cpent = NEXT_CP_ENTRY();
    }

    log_debug("successfully restored checkpoint at 0x%08lx - 0x%08lx\n", base, base + hdr->size);
    return 0;
}

static int receive_handles_on_stream(struct checkpoint_hdr* hdr, void* base, ssize_t rebase) {
    int ret;

    struct shim_palhdl_entry* palhdl_entries = (struct shim_palhdl_entry*)(base +
                                                                           hdr->palhdl_offset);

    size_t entries_cnt = hdr->palhdl_entries_cnt;
    if (!entries_cnt)
        return 0;

    log_debug("receiving %lu PAL handles\n", entries_cnt);

    struct shim_palhdl_entry** entries = malloc(sizeof(*entries) * entries_cnt);

    /* entries are extracted from checkpoint in reverse order, let's first populate them */
    struct shim_palhdl_entry* entry = palhdl_entries;
    for (size_t i = entries_cnt; i > 0; i--) {
        assert(entry);
        CP_REBASE(entry->prev);
        CP_REBASE(entry->phandle);
        entries[i - 1] = entry;
        entry = entry->prev;
    }
    assert(!entry);

    /* now we can traverse PAL-handle entries in correct order and receive them one by one */
    for (size_t i = 0; i < entries_cnt; i++) {
        entry = entries[i];
        if (!entry->handle)
            continue;

        PAL_HANDLE hdl = NULL;
        ret = DkReceiveHandle(g_pal_control->parent_process, &hdl);
        /* need to abort migration if DkReceiveHandle() returned error, otherwise app may fail */
        if (ret < 0) {
            ret = pal_to_unix_errno(ret);
            goto out;
        }
        *entry->phandle = hdl;
    }

    ret = 0;
out:
    free(entries);
    return ret;
}

static void* cp_alloc(void* addr, size_t size) {
    if (addr) {
        log_debug("extending checkpoint store: %p-%p (size = %lu)\n", addr, addr + size, size);

        if (bkeep_mmap_fixed(addr, size, PROT_READ | PROT_WRITE,
                             CP_MMAP_FLAGS | MAP_FIXED_NOREPLACE, NULL, 0, "cpstore") < 0)
            return NULL;
    } else {
        /* FIXME: It is unclear if the below strategy helps */
        /* Here we use a strategy to reduce internal fragmentation of virtual memory space. Because
         * we need a relatively large, continuous space for dumping the checkpoint data, internal
         * fragmentation can cause the process to drain the virtual address space after forking a
         * few times. The previous space used for checkpoint may be fragmented at the next fork.
         * A simple trick we use here is to reserve some space right after the checkpoint space. The
         * reserved space is half of the size of the checkpoint space. */
        size_t reserve_size = ALLOC_ALIGN_UP(size >> 1);

        log_debug("allocating checkpoint store (size = %ld, reserve = %ld)\n", size, reserve_size);

        int ret = bkeep_mmap_any(size + reserve_size, PROT_READ | PROT_WRITE, CP_MMAP_FLAGS, NULL,
                                 0, "cpstore", &addr);
        if (ret < 0) {
            return NULL;
        }

        /* we reserved [addr, addr + size + reserve_size) to reduce fragmentation (see above); now
         * we unmap [addr + size, addr + size + reserve_size) to reclaim this memory region */
        void* tmp_vma = NULL;
        if (bkeep_munmap(addr + size, reserve_size, /*is_internal=*/true, &tmp_vma) < 0) {
            BUG();
        }
        bkeep_remove_tmp_vma(tmp_vma);
    }

    int ret = DkVirtualMemoryAlloc(&addr, size, 0, PAL_PROT_READ | PAL_PROT_WRITE);
    if (ret < 0) {
        void* tmp_vma = NULL;
        if (bkeep_munmap(addr, size, /*is_internal=*/true, &tmp_vma) < 0) {
            BUG();
        }
        bkeep_remove_tmp_vma(tmp_vma);
        addr = NULL;
    }

    return addr;
}

int create_process_and_send_checkpoint(migrate_func_t migrate_func,
                                       struct shim_child_process* child_process,
                                       struct shim_process* process_description,
                                       struct shim_thread* thread_description, ...) {
    assert(child_process);

    int ret = 0;

    /* FIXME: Child process requires some time to initialize before starting to receive checkpoint
     * data. Parallelizing process creation and checkpointing could improve latency of forking. */
    const char* exec_uri = g_pal_control->executable;
    PAL_HANDLE pal_process = NULL;
    ret = DkProcessCreate(exec_uri, /*args=*/NULL, &pal_process);
    if (ret < 0) {
        ret = pal_to_unix_errno(ret);
        goto out;
    }

    /* allocate a space for dumping the checkpoint data */
    struct shim_cp_store cpstore;
    memset(&cpstore, 0, sizeof(cpstore));
    cpstore.alloc = cp_alloc;
    cpstore.bound = CP_INIT_VMA_SIZE;

    while (1) {
        /* try allocating checkpoint; if allocation fails, try with smaller sizes */
        cpstore.base = (uintptr_t)cp_alloc(0, cpstore.bound);
        if (cpstore.base)
            break;

        cpstore.bound >>= 1;
        if (cpstore.bound < ALLOC_ALIGNMENT)
            break;
    }

    if (!cpstore.base) {
        ret = -ENOMEM;
        log_error("failed allocating enough memory for checkpoint\n");
        goto out;
    }

    struct shim_ipc_cp_data process_ipc_data = {
        .parent_vmid = g_process_ipc_info.vmid,
        .ns_vmid = g_process_ipc_info.ns ? g_process_ipc_info.ns->vmid : g_process_ipc_info.vmid,
    };
    va_list ap;
    va_start(ap, thread_description);
    ret = (*migrate_func)(&cpstore, process_description, thread_description, &process_ipc_data, ap);
    va_end(ap);
    if (ret < 0) {
        log_error("failed creating checkpoint (ret = %d)\n", ret);
        goto out;
    }

    log_debug("checkpoint of %lu bytes created\n", cpstore.offset);

    struct checkpoint_hdr hdr;
    memset(&hdr, 0, sizeof(hdr));

    hdr.addr = (void*)cpstore.base;
    hdr.size = cpstore.offset;

    if (cpstore.mem_entries_cnt) {
        hdr.mem_offset      = (uintptr_t)cpstore.first_mem_entry - cpstore.base;
        hdr.mem_entries_cnt = cpstore.mem_entries_cnt;
    }

    if (cpstore.palhdl_entries_cnt) {
        hdr.palhdl_offset      = (uintptr_t)cpstore.last_palhdl_entry - cpstore.base;
        hdr.palhdl_entries_cnt = cpstore.palhdl_entries_cnt;
    }

    /* send a checkpoint header to child process to notify it to start receiving checkpoint */
    ret = write_exact(pal_process, &hdr, sizeof(hdr));
    if (ret < 0) {
        log_error("failed writing checkpoint header to child process (ret = %d)\n", ret);
        goto out;
    }

    ret = send_checkpoint_on_stream(pal_process, &cpstore);
    if (ret < 0) {
        log_error("failed sending checkpoint (ret = %d)\n", ret);
        goto out;
    }

    ret = send_handles_on_stream(pal_process, &cpstore);
    if (ret < 0) {
        log_error("failed sending PAL handles as part of checkpoint (ret = %d)\n", ret);
        goto out;
    }

    void* tmp_vma = NULL;
    ret = bkeep_munmap((void*)cpstore.base, cpstore.bound, /*is_internal=*/true, &tmp_vma);
    if (ret < 0) {
        log_error("failed unmaping checkpoint (ret = %d)\n", ret);
        goto out;
    }
    if (DkVirtualMemoryFree((PAL_PTR)cpstore.base, cpstore.bound) < 0) {
        BUG();
    }
    bkeep_remove_tmp_vma(tmp_vma);

    /* wait for final ack from child process (contains VMID of child) */
    IDTYPE child_vmid = 0;
    ret = read_exact(pal_process, &child_vmid, sizeof(child_vmid));
    if (ret < 0) {
        goto out;
    }

    /* Child creation was successful, now we add it to the children list. This needs to be done
     * before we start handling async IPC messages from this child (done below). */
    child_process->vmid = child_vmid;
    add_child_process(child_process);

    /* New process is an actual child process for this current process, so notify the leader
     * regarding subleasing of TID (child must create self-pipe with convention of pipe:child-vmid)
     */
    ipc_sublease_send(child_vmid, thread_description->tid);

    /* create new IPC port to communicate over pal_process channel with the child process */
    add_ipc_port_by_id(child_vmid, pal_process, &ipc_port_with_child_fini, NULL);

    ret = 0;
out:
    if (ret < 0) {
        if (pal_process)
            DkObjectClose(pal_process);
        log_error("process creation failed\n");
    }

    return ret;
}

int receive_checkpoint_and_restore(struct checkpoint_hdr* hdr) {
    int ret = 0;

    void* base = hdr->addr;
    PAL_PTR mapaddr = (PAL_PTR)ALLOC_ALIGN_DOWN_PTR(base);
    PAL_NUM mapsize = (PAL_PTR)ALLOC_ALIGN_UP_PTR(base + hdr->size) - mapaddr;

    /* first try allocating at address used by parent process */
    if (g_pal_control->user_address.start <= mapaddr &&
            mapaddr + mapsize <= g_pal_control->user_address.end) {
        ret = bkeep_mmap_fixed((void*)mapaddr, mapsize, PROT_READ | PROT_WRITE,
                               CP_MMAP_FLAGS | MAP_FIXED_NOREPLACE, NULL, 0, "cpstore");
        if (ret < 0) {
            /* the address used by parent overlaps with this child's memory regions */
            base = NULL;
        }
    } else {
        /* this region is not available to LibOS in the current Graphene instance */
        base = NULL;
    }

    if (!base) {
        /* address used by parent process is occupied; allocate checkpoint anywhere */
        ret = bkeep_mmap_any(ALLOC_ALIGN_UP(hdr->size), PROT_READ | PROT_WRITE, CP_MMAP_FLAGS, NULL,
                             0, "cpstore", &base);
        if (ret < 0) {
            return ret;
        }

        mapaddr = (PAL_PTR)base;
        mapsize = (PAL_NUM)ALLOC_ALIGN_UP(hdr->size);
    }

    ret = DkVirtualMemoryAlloc(&mapaddr, mapsize, 0, PAL_PROT_READ | PAL_PROT_WRITE);
    if (ret < 0) {
        void* tmp_vma = NULL;
        if (bkeep_munmap(mapaddr, mapsize, /*is_internal=*/true, &tmp_vma) < 0)
            BUG();
        bkeep_remove_tmp_vma(tmp_vma);
        return pal_to_unix_errno(ret);
    }

    log_debug("checkpoint mapped at %p-%p\n", base, base + hdr->size);

    ret = read_exact(g_pal_control->parent_process, base, hdr->size);
    if (ret < 0) {
        goto out_fail;
    }
    log_debug("read checkpoint of %lu bytes from parent\n", hdr->size);

    ret = receive_memory_on_stream(g_pal_control->parent_process, hdr, (uintptr_t)base);
    if (ret < 0) {
        goto out_fail;
    }
    log_debug("restored memory from checkpoint\n");

    /* if checkpoint is loaded at a different address in child from where it was created in parent,
     * need to rebase the pointers in the checkpoint */
    ssize_t rebase = (ssize_t)(base - hdr->addr);

    ret = receive_handles_on_stream(hdr, base, rebase);
    if (ret < 0) {
        goto out_fail;
    }

    migrated_memory_start = (void*)mapaddr;
    migrated_memory_end   = (void*)mapaddr + mapsize;

    ret = restore_checkpoint(hdr, (uintptr_t)base);
    if (ret < 0) {
        goto out_fail;
    }

    return 0;

out_fail:;
    void* tmp_vma = NULL;
    if (bkeep_munmap(mapaddr, mapsize, /*is_internal=*/true, &tmp_vma) < 0) {
        BUG();
    }
    if (DkVirtualMemoryFree(mapaddr, mapsize) < 0) {
        BUG();
    }
    bkeep_remove_tmp_vma(tmp_vma);
    return ret;
}<|MERGE_RESOLUTION|>--- conflicted
+++ resolved
@@ -217,19 +217,6 @@
     size_t bytes = 0;
 
     while (bytes < size) {
-<<<<<<< HEAD
-        PAL_NUM x = DkStreamRead(handle, 0, size - bytes, (char*)buf + bytes, NULL, 0);
-        if (x == PAL_STREAM_ERROR) {
-               int err;//= PAL_ERRNO();
-                err = PAL_NATIVE_ERRNO();
-                debug("@@@@@@read_exact err = %d, handle = %p, buf = %p, size = %lu, bytes = %lu\n", err, handle, buf, size, bytes);
-                err = -convert_pal_errno(err);
-            if (err == EINTR || err == EAGAIN || err == EWOULDBLOCK) {
-                continue;
-            }
-	    debug("@@@@@@read_exact return %d\n", -err);
-            return -err;
-=======
         PAL_NUM x = size - bytes;
         int ret = DkStreamRead(handle, 0, &x, (char*)buf + bytes, NULL, 0);
         if (ret < 0) {
@@ -239,7 +226,6 @@
             return pal_to_unix_errno(ret);
         } else if (x == 0) {
             return -ENODATA;
->>>>>>> da0bd958
         }
 
         bytes += x;
@@ -252,19 +238,6 @@
     size_t bytes = 0;
 
     while (bytes < size) {
-<<<<<<< HEAD
-        PAL_NUM x = DkStreamWrite(handle, 0, size - bytes, (char*)buf + bytes, NULL);
-        if (x == PAL_STREAM_ERROR) {
-               int err;//= PAL_ERRNO();
-                err = PAL_NATIVE_ERRNO();
-                debug("@@@@@@write_exact err = %d, handle = %p, buf = %p, size = %lu, bytes = %lu\n", err, handle, buf, size, bytes);
-                err = -convert_pal_errno(err);
-            if (err == EINTR || err == EAGAIN || err == EWOULDBLOCK) {
-                continue;
-            }
-	    debug("@@@@@@write_exact return %d\n", -err);
-            return -err;
-=======
         size_t x = size - bytes;
         int ret = DkStreamWrite(handle, 0, &x, (char*)buf + bytes, NULL);
         if (ret < 0) {
@@ -274,7 +247,6 @@
             return pal_to_unix_errno(ret);
         } else if (x == 0) {
             return -EINVAL;
->>>>>>> da0bd958
         }
 
         bytes += x;
