--- conflicted
+++ resolved
@@ -519,15 +519,9 @@
     ret = DkStreamOpen(qstrgetstr(&hdl->uri), 0, 0, create_flags,
                        hdl->flags & O_NONBLOCK ? PAL_OPTION_NONBLOCK : 0, &pal_hdl);
 
-<<<<<<< HEAD
-    if (!pal_hdl) {
-        ret = (PAL_NATIVE_ERRNO() == PAL_ERROR_STREAMEXIST) ? -EADDRINUSE : -PAL_ERRNO();
-        debug("bind: invalid handle returned uri = %s\n", qstrgetstr(&hdl->uri));
-=======
     if (ret < 0) {
         ret = (ret == -PAL_ERROR_STREAMEXIST) ? -EADDRINUSE : pal_to_unix_errno(ret);
         log_error("bind: invalid handle returned\n");
->>>>>>> da0bd958
         goto out;
     }
 
@@ -1283,13 +1277,8 @@
     }
 
     if (flags & ~(MSG_PEEK | MSG_DONTWAIT | MSG_WAITALL)) {
-<<<<<<< HEAD
-        debug("recvmsg()/recvmmsg()/recvfrom(): unknown flag (only MSG_PEEK, MSG_DONTWAIT and"
-              " MSG_WAITALL are supported).\n");
-=======
         log_warning("recvmsg()/recvmmsg()/recvfrom(): unknown flag (only MSG_PEEK, MSG_DONTWAIT and"
                     " MSG_WAITALL are supported).\n");
->>>>>>> da0bd958
         ret = -EOPNOTSUPP;
         goto out;
     }
@@ -1297,12 +1286,8 @@
     lock(&hdl->lock);
 
     if (flags & MSG_WAITALL) {
-<<<<<<< HEAD
-            debug("Warning: MSG_WAITALL is ignored.\n");
-=======
         log_warning("recvmsg()/recvmmsg()/recvfrom(): MSG_WAITALL is ignored, may lead to a read"
                     " that returns less data.\n");
->>>>>>> da0bd958
         flags &= ~MSG_WAITALL;
     }
 
