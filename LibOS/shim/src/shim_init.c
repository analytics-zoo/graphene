--- conflicted
+++ resolved
@@ -91,11 +91,6 @@
     [PAL_ERROR_CONNFAILED_PIPE] = EPIPE,
 };
 
-<<<<<<< HEAD
-long convert_pal_errno(long err) {
-    debug("@@@@@pal_errno = %ld\n", err);
-    return (err >= 0 && err <= PAL_ERROR_NATIVE_COUNT) ? pal_errno_to_unix_errno[err] : EACCES;
-=======
 static unsigned long pal_to_unix_errno_positive(unsigned long err) {
     return (err <= PAL_ERROR_NATIVE_COUNT) ? pal_errno_to_unix_errno_table[err] : EINVAL;
 }
@@ -105,7 +100,6 @@
         return pal_to_unix_errno_positive((unsigned long)err);
     }
     return -pal_to_unix_errno_positive((unsigned long)-err);
->>>>>>> da0bd958
 }
 
 void* migrated_memory_start;
