#ifndef _SHIM_TYPES_H_
#define _SHIM_TYPES_H_

#include <stdbool.h>
#include <stddef.h>
#include <stdint.h>

#include <asm/poll.h>
#include <asm/posix_types.h>
#include <asm/siginfo.h>
#include <asm/signal.h>
#include <asm/stat.h>
#include <asm/statfs.h>
#include <linux/aio_abi.h>
#include <linux/futex.h>
#include <linux/kernel.h>
#include <linux/msg.h>
#include <linux/perf_event.h>
#include <linux/sem.h>
#include <linux/shm.h>
#include <linux/times.h>
#include <linux/timex.h>
#include <linux/types.h>
#include <linux/utime.h>
#include <linux/utsname.h>
#include <linux/version.h>

#include "elf.h"
#include "pal.h"
#include "shim_types-arch.h"

typedef unsigned int __u32;

typedef unsigned long int nfds_t;
typedef unsigned long int nlink_t;

typedef __kernel_uid_t     uid_t;
typedef __kernel_gid_t     gid_t;
typedef __kernel_pid_t     pid_t;
typedef __kernel_caddr_t   caddr_t;
typedef __kernel_mode_t    mode_t;
typedef __kernel_off_t     off_t;
typedef __kernel_loff_t    loff_t;
typedef __kernel_time_t    time_t;
typedef __kernel_old_dev_t dev_t;
typedef __kernel_ino_t     ino_t;
typedef __kernel_clockid_t clockid_t;
typedef __kernel_key_t     key_t;
typedef __kernel_timer_t   timer_t;
typedef __kernel_fd_set    fd_set;

/* linux/time.h */
#if LINUX_VERSION_CODE < KERNEL_VERSION(4, 18, 0)
struct __kernel_timespec {
    __kernel_time_t tv_sec; /* seconds */
    long tv_nsec;           /* nanoseconds */
};
#endif

#if LINUX_VERSION_CODE < KERNEL_VERSION(4, 19, 0)
struct __kernel_itimerspec {
    struct __kernel_timespec it_interval; /* timer period */
    struct __kernel_timespec it_value;    /* timer expiration */
};
#endif

struct __kernel_timeval {
    __kernel_time_t tv_sec;       /* seconds */
    __kernel_suseconds_t tv_usec; /* microsecond */
};

struct __kernel_itimerval {
    struct __kernel_timeval it_interval; /* time interval */
    struct __kernel_timeval it_value;    /* current value */
};

struct __kernel_timezone {
    int tz_minuteswest; /* minutes west of Greenwich */
    int tz_dsttime;     /* type of dst correction */
};

/* linux/time.h
 * syscall interface - used (mainly by NTP daemon)
 * to discipline kernel clock oscillator
 */
struct ____kernel_timex {
    unsigned int modes;           /* mode selector */
    long offset;                  /* time offset (usec) */
    long freq;                    /* frequency offset (scaled ppm) */
    long maxerror;                /* maximum error (usec) */
    long esterror;                /* estimated error (usec) */
    int status;                   /* clock command/status */
    long constant;                /* pll time constant */
    long precision;               /* clock precision (usec) (read only) */
    long tolerance;               /* clock frequency tolerance (ppm) (read only) */
    struct __kernel_timeval time; /* (read only) */
    long tick;                    /* (modified) usecs between clock ticks */

    long ppsfreq; /* pps frequency (scaled ppm) (ro) */
    long jitter;  /* pps jitter (us) (ro) */
    int shift;    /* interval duration (s) (shift) (ro) */
    long stabil;  /* pps stability (scaled ppm) (ro) */
    long jitcnt;  /* jitter limit exceeded (ro) */
    long calcnt;  /* calibration intervals (ro) */
    long errcnt;  /* calibration errors (ro) */
    long stbcnt;  /* stability limit exceeded (ro) */

    int tai; /* TAI offset (ro) */

    int : 32;
    int : 32;
    int : 32;
    int : 32;
    int : 32;
    int : 32;
    int : 32;
    int : 32;
    int : 32;
    int : 32;
    int : 32;
};

/* /arch/x86/include/asm/posix_types_64.h */
typedef unsigned int __kernel_uid_t;
typedef __kernel_uid_t __kernel_uid32_t;

/* quota.h */
typedef __kernel_uid32_t qid_t; /* Type in which we store ids in memory */

/* capability.h */
typedef struct __user_cap_header_struct {
    __u32 version;
    int pid;
}* cap_user_header_t;

typedef struct __user_cap_data_struct {
    __u32 effective;
    __u32 permitted;
    __u32 inheritable;
}* cap_user_data_t;

/* defined in function in sysdeps/unix/sysv/linux/sysctl.c */
struct __kernel_sysctl_args {
    int* name;       /* integer vector describing variable */
    int nlen;        /* length of this vector */
    void* oldval;    /* 0 or address where to store old value */
    size_t* oldlenp; /* available room for old value,
                        overwritten by actual size of old value */
    void* newval;    /* 0 or address of new value */
    size_t newlen;   /* size of new value */
};

struct __kernel_sched_param {
    int __sched_priority;
};

struct __kernel_sigaction {
    __sighandler_t k_sa_handler;
    unsigned long sa_flags;
    void (*sa_restorer)(void);
    __sigset_t sa_mask;
};

/* linux/aio_abi.h (for io_setup which has no glibc wrapper) */
typedef unsigned long aio_context_t;

/* linux/rlimit.h */
struct __kernel_rusage {
    struct __kernel_timeval ru_utime; /* user time used */
    struct __kernel_timeval ru_stime; /* system time used */
    long ru_maxrss;                   /* maximum resident set size */
    long ru_ixrss;                    /* integral shared memory size */
    long ru_idrss;                    /* integral unshared data size */
    long ru_isrss;                    /* integral unshared stack size */
    long ru_minflt;                   /* page reclaims */
    long ru_majflt;                   /* page faults */
    long ru_nswap;                    /* swaps */
    long ru_inblock;                  /* block input operations */
    long ru_oublock;                  /* block output operations */
    long ru_msgsnd;                   /* messages sent */
    long ru_msgrcv;                   /* messages received */
    long ru_nsignals;                 /* signals received */
    long ru_nvcsw;                    /* voluntary context switches */
    long ru_nivcsw;                   /* involuntary " */
};

struct __kernel_rlimit {
    unsigned long rlim_cur, rlim_max;
};

struct __kernel_rlimit64 {
    uint64_t rlim_cur, rlim_max;
};

/* linux/eventpoll.h
 * On x86-64 make the 64bit structure have the same alignment as the
 * 32bit structure. This makes 32bit emulation easier.
 *
 * UML/x86_64 needs the same packing as x86_64
 */
struct __kernel_epoll_event {
    __u32 events;
    __u64 data;
}
#ifdef __x86_64__
__attribute__((packed));
#else
;
#endif

/* bits/ustat.h */
struct __kernel_ustat {
    __daddr_t f_tfree; /* Number of free blocks. */
    __ino_t f_tinode;  /* Number of free inodes. */
    char f_fname[6];
    char f_fpack[6];
};

/* bits/socket.h */
enum {
    MSG_OOB      = 0x01,   /* Process out-of-band data. */
    MSG_PEEK     = 0x02,   /* Peek at incoming messages. */
    MSG_DONTWAIT = 0x40,   /* Nonblocking IO. */
<<<<<<< HEAD
    MSG_WAITALL  = 0x100,
=======
    MSG_WAITALL  = 0x100,  /* Wait for full request or error */
>>>>>>> da0bd958
    MSG_NOSIGNAL = 0x4000, /* Do not generate SIGPIPE. */
#define MSG_OOB      MSG_OOB
#define MSG_PEEK     MSG_PEEK
#define MSG_DONTWAIT MSG_DONTWAIT
<<<<<<< HEAD
#define MSG_WAITALL MSG_WAITALL
=======
#define MSG_WAITALL  MSG_WAITALL
>>>>>>> da0bd958
#define MSG_NOSIGNAL MSG_NOSIGNAL
};

struct msghdr {
    void* msg_name;  /* Address to send to/receive from.  */
    int msg_namelen; /* Length of address data.  */

    struct iovec* msg_iov; /* Vector of data to send/receive into.  */
    size_t msg_iovlen;     /* Number of elements in the vector.  */

    void* msg_control;     /* Ancillary data (eg BSD filedesc passing). */
    size_t msg_controllen; /* Ancillary data buffer length. */

    unsigned int msg_flags; /* Flags on received message.  */
};

/* For `recvmmsg'.  */
struct mmsghdr {
    struct msghdr msg_hdr; /* Actual message header. */
    unsigned int msg_len;  /* Number of received bytes for the entry. */
};

/* POSIX.1g specifies this type name for the `sa_family' member.  */
typedef unsigned short int sa_family_t;

/* This macro is used to declare the initial common members
   of the data types used for socket addresses, `struct sockaddr',
   `struct sockaddr_in', `struct sockaddr_un', etc.  */

#define __SOCKADDR_COMMON(sa_prefix) \
    sa_family_t sa_prefix##family

/* Structure describing a generic socket address.  */
struct sockaddr {
    __SOCKADDR_COMMON(sa_); /* Common data: address family and length. */
    char sa_data[14];       /* Address data. */
};

/* From bits/socket.h */
/* Structure large enough to hold any socket address (with the historical
   exception of AF_UNIX).  */
struct sockaddr_storage {
    __SOCKADDR_COMMON(ss_); /* Address family, etc. */
    char __ss_padding[128 - sizeof(sa_family_t)];
};

/* linux/mqueue.h */
struct __kernel_mq_attr {
    long mq_flags;      /* message queue flags */
    long mq_maxmsg;     /* maximum number of messages */
    long mq_msgsize;    /* maximum message size */
    long mq_curmsgs;    /* number of messages currently queued */
    long __reserved[4]; /* ignored for input, zeroed for output */
};

/* bits/uio.h */
/* Structure for scatter/gather I/O.  */
struct iovec {
    void* iov_base; /* Pointer to data. */
    size_t iov_len; /* Length of data. */
};

struct getcpu_cache {
    unsigned long blob[128 / sizeof(long)];
};

#undef __CPU_SETSIZE
#undef __NCPUBITS

#define LINUX_DT_UNKNOWN 0
#define LINUX_DT_FIFO    1
#define LINUX_DT_CHR     2
#define LINUX_DT_DIR     4
#define LINUX_DT_BLK     6
#define LINUX_DT_REG     8
#define LINUX_DT_LNK     10
#define LINUX_DT_SOCK    12
#define LINUX_DT_WHT     14

struct linux_dirent64 {
    uint64_t d_ino;              /* Inode number */
    uint64_t d_off;              /* Offset to next linux_dirent */
    unsigned short int d_reclen; /* Length of this linux_dirent */
    unsigned char d_type;
    char d_name[]; /* File name (null-terminated) */
};

struct linux_dirent {
    unsigned long d_ino;         /* Inode number */
    unsigned long d_off;         /* Offset to next linux_dirent */
    unsigned short int d_reclen; /* Length of this linux_dirent */
    char d_name[];               /* File name (null-terminated) */
};

struct linux_dirent_tail {
    char pad;
    unsigned char d_type;
};

struct linux_file_handle {
    unsigned int handle_bytes;
    int handle_type;
    unsigned char f_handle[0];
};

#ifdef __x86_64__
typedef Elf64_auxv_t elf_auxv_t;
#else
typedef Elf64_auxv_t elf_auxv_t;
#endif

/* typedef for shim internal types */
typedef unsigned int IDTYPE;
typedef uint16_t FDTYPE;
typedef uint64_t HASHTYPE;

typedef struct atomic_int REFTYPE;

struct shim_lock {
    PAL_HANDLE lock;
    IDTYPE owner;
};

typedef struct shim_aevent {
    PAL_HANDLE event;
} AEVENTTYPE;

#define STR_SIZE 4096

struct shim_str {
    char str[STR_SIZE];
};

#define QSTR_SIZE 32

/* Use qstr for names. This has fixed size string + string object
 * if len > SHIM_QSTR_SIZE then use overflow string */
struct shim_qstr {
    size_t len;
    char name[QSTR_SIZE];
    struct shim_str* oflow;
};

/* maximum length of pipe/FIFO name (should be less than Linux sockaddr_un.sun_path = 108) */
#define PIPE_URI_SIZE 96

#endif /* _SHIM_TYPES_H_ */<|MERGE_RESOLUTION|>--- conflicted
+++ resolved
@@ -221,24 +221,13 @@
     MSG_OOB      = 0x01,   /* Process out-of-band data. */
     MSG_PEEK     = 0x02,   /* Peek at incoming messages. */
     MSG_DONTWAIT = 0x40,   /* Nonblocking IO. */
-<<<<<<< HEAD
-    MSG_WAITALL  = 0x100,
-=======
     MSG_WAITALL  = 0x100,  /* Wait for full request or error */
->>>>>>> da0bd958
     MSG_NOSIGNAL = 0x4000, /* Do not generate SIGPIPE. */
 #define MSG_OOB      MSG_OOB
 #define MSG_PEEK     MSG_PEEK
 #define MSG_DONTWAIT MSG_DONTWAIT
-<<<<<<< HEAD
-#define MSG_WAITALL MSG_WAITALL
-=======
+
 #define MSG_WAITALL  MSG_WAITALL
->>>>>>> da0bd958
-#define MSG_NOSIGNAL MSG_NOSIGNAL
-};
-
-struct msghdr {
     void* msg_name;  /* Address to send to/receive from.  */
     int msg_namelen; /* Length of address data.  */
 
